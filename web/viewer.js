/* -*- Mode: Java; tab-width: 2; indent-tabs-mode: nil; c-basic-offset: 2 -*- */
/* vim: set shiftwidth=2 tabstop=2 autoindent cindent expandtab: */

'use strict';

var kDefaultURL = 'compressed.tracemonkey-pldi-09.pdf';
var kDefaultScale = 'auto';
var kDefaultScaleDelta = 1.1;
var kUnknownScale = 0;
var kCacheSize = 20;
var kCssUnits = 96.0 / 72.0;
var kScrollbarPadding = 40;
var kMinScale = 0.25;
var kMaxScale = 4.0;
var kImageDirectory = './images/';
var kSettingsMemory = 20;

var mozL10n = document.mozL10n || document.webL10n;

function getFileName(url) {
  var anchor = url.indexOf('#');
  var query = url.indexOf('?');
  var end = Math.min(
    anchor > 0 ? anchor : url.length,
    query > 0 ? query : url.length);
  return url.substring(url.lastIndexOf('/', end) + 1, end);
}

var Cache = function cacheCache(size) {
  var data = [];
  this.push = function cachePush(view) {
    var i = data.indexOf(view);
    if (i >= 0)
      data.splice(i);
    data.push(view);
    if (data.length > size)
      data.shift().destroy();
  };
};

var ProgressBar = (function ProgressBarClosure() {

  function clamp(v, min, max) {
    return Math.min(Math.max(v, min), max);
  }

  function ProgressBar(id, opts) {

    // Fetch the sub-elements for later
    this.div = document.querySelector(id + ' .progress');

    // Get options, with sensible defaults
    this.height = opts.height || 100;
    this.width = opts.width || 100;
    this.units = opts.units || '%';
    this.percent = opts.percent || 0;

    // Initialize heights
    this.div.style.height = this.height + this.units;
  }

  ProgressBar.prototype = {

    updateBar: function ProgressBar_updateBar() {
      var progressSize = this.width * this._percent / 100;

      if (this._percent > 95)
        this.div.classList.add('full');

      this.div.style.width = progressSize + this.units;
    },

    get percent() {
      return this._percent;
    },

    set percent(val) {
      this._percent = clamp(val, 0, 100);
      this.updateBar();
    }
  };

  return ProgressBar;
})();

var RenderingQueue = (function RenderingQueueClosure() {
  function RenderingQueue() {
    this.items = [];
  }

  RenderingQueue.prototype = {
    enqueueDraw: function RenderingQueueEnqueueDraw(item) {
      if (!item.drawingRequired())
        return; // as no redraw required, no need for queueing.

      this.items.push(item);
      if (this.items.length > 1)
        return; // not first item

      item.draw(this.continueExecution.bind(this));
    },
    continueExecution: function RenderingQueueContinueExecution() {
      var item = this.items.shift();

      if (this.items.length == 0)
        return; // queue is empty

      item = this.items[0];
      item.draw(this.continueExecution.bind(this));
    }
  };

  return RenderingQueue;
})();

var FirefoxCom = (function FirefoxComClosure() {
  return {
    /**
     * Creates an event that hopefully the extension is listening for and will
     * synchronously respond to.
     * @param {String} action The action to trigger.
     * @param {String} data Optional data to send.
     * @return {*} The response.
     */
    request: function(action, data) {
      var request = document.createTextNode('');
      request.setUserData('action', action, null);
      request.setUserData('data', data, null);
      document.documentElement.appendChild(request);

      var sender = document.createEvent('Events');
      sender.initEvent('pdf.js.message', true, false);
      request.dispatchEvent(sender);
      var response = request.getUserData('response');
      document.documentElement.removeChild(request);
      return response;
    }
  };
})();

// Settings Manager - This is a utility for saving settings
// First we see if localStorage is available
// If not, we use FUEL in FF
var Settings = (function SettingsClosure() {
  var isLocalStorageEnabled = (function localStorageEnabledTest() {
    // Feature test as per http://diveintohtml5.info/storage.html
    // The additional localStorage call is to get around a FF quirk, see
    // bug #495747 in bugzilla
    try {
      return 'localStorage' in window && window['localStorage'] !== null &&
          localStorage;
    } catch (e) {
      return false;
    }
  })();

  var isFirefoxExtension = PDFJS.isFirefoxExtension;

  function Settings(fingerprint) {
    var database = null;
    var index;
    if (isFirefoxExtension)
      database = FirefoxCom.request('getDatabase', null) || '{}';
    else if (isLocalStorageEnabled)
      database = localStorage.getItem('database') || '{}';
    else
      return false;

    database = JSON.parse(database);
    if (!('files' in database))
      database.files = [];
    if (database.files.length >= kSettingsMemory)
      database.files.shift();
    for (var i = 0, length = database.files.length; i < length; i++) {
      var branch = database.files[i];
      if (branch.fingerprint == fingerprint) {
        index = i;
        break;
      }
    }
    if (typeof index != 'number')
      index = database.files.push({fingerprint: fingerprint}) - 1;
    this.file = database.files[index];
    this.database = database;
  }

  Settings.prototype = {
    set: function settingsSet(name, val) {
      if (!('file' in this))
        return false;

      var file = this.file;
      file[name] = val;
      var database = JSON.stringify(this.database);
      if (isFirefoxExtension)
        FirefoxCom.request('setDatabase', database);
      else if (isLocalStorageEnabled)
        localStorage.setItem('database', database);
    },

    get: function settingsGet(name, defaultValue) {
      if (!('file' in this))
        return defaultValue;

      return this.file[name] || defaultValue;
    }
  };

  return Settings;
})();

var cache = new Cache(kCacheSize);
var renderingQueue = new RenderingQueue();
var currentPageNumber = 1;

var PDFView = {
  pages: [],
  thumbnails: [],
  currentScale: kUnknownScale,
  currentScaleValue: null,
  initialBookmark: document.location.hash.substring(1),
  startedTextExtraction: false,
  pageText: [],
  container: null,
  initialized: false,
  fellback: false,
  // called once when the document is loaded
  initialize: function pdfViewInitialize() {
    this.container = document.getElementById('viewerContainer');
    this.initialized = true;
  },

  setScale: function pdfViewSetScale(val, resetAutoSettings) {
    if (val == this.currentScale)
      return;

    var pages = this.pages;
    for (var i = 0; i < pages.length; i++)
      pages[i].update(val * kCssUnits);

    if (this.currentScale != val)
      this.pages[this.page - 1].scrollIntoView();
    this.currentScale = val;

    var event = document.createEvent('UIEvents');
    event.initUIEvent('scalechange', false, false, window, 0);
    event.scale = val;
    event.resetAutoSettings = resetAutoSettings;
    window.dispatchEvent(event);
  },

  parseScale: function pdfViewParseScale(value, resetAutoSettings) {
    if ('custom' == value)
      return;

    var scale = parseFloat(value);
    this.currentScaleValue = value;
    if (scale) {
      this.setScale(scale, true);
      return;
    }

    var container = this.container;
    var currentPage = this.pages[this.page - 1];
    var pageWidthScale = (container.clientWidth - kScrollbarPadding) /
                          currentPage.width * currentPage.scale / kCssUnits;
    var pageHeightScale = (container.clientHeight - kScrollbarPadding) /
                           currentPage.height * currentPage.scale / kCssUnits;
    switch (value) {
      case 'page-actual':
        this.setScale(1, resetAutoSettings);
        break;
      case 'page-width':
        this.setScale(pageWidthScale, resetAutoSettings);
        break;
      case 'page-height':
        this.setScale(pageHeightScale, resetAutoSettings);
        break;
      case 'page-fit':
        this.setScale(
            Math.min(pageWidthScale, pageHeightScale), resetAutoSettings);
        break;
      case 'auto':
        this.setScale(Math.min(1.0, pageWidthScale), resetAutoSettings);
        break;
    }

    selectScaleOption(value);
  },

  zoomIn: function pdfViewZoomIn() {
    var newScale = (this.currentScale * kDefaultScaleDelta).toFixed(2);
    newScale = Math.min(kMaxScale, newScale);
    this.parseScale(newScale, true);
  },

  zoomOut: function pdfViewZoomOut() {
    var newScale = (this.currentScale / kDefaultScaleDelta).toFixed(2);
    newScale = Math.max(kMinScale, newScale);
    this.parseScale(newScale, true);
  },

  set page(val) {
    var pages = this.pages;
    var input = document.getElementById('pageNumber');
    if (!(0 < val && val <= pages.length)) {
      var event = document.createEvent('UIEvents');
      event.initUIEvent('pagechange', false, false, window, 0);
      event.pageNumber = this.page;
      window.dispatchEvent(event);
      return;
    }

    pages[val - 1].updateStats();
    currentPageNumber = val;
    var event = document.createEvent('UIEvents');
    event.initUIEvent('pagechange', false, false, window, 0);
    event.pageNumber = val;
    window.dispatchEvent(event);

    // checking if the this.page was called from the updateViewarea function:
    // avoiding the creation of two "set page" method (internal and public)
    if (updateViewarea.inProgress)
      return;

    // Avoid scrolling the first page during loading
    if (this.loading && val == 1)
      return;

    pages[val - 1].scrollIntoView();
  },

  get page() {
    return currentPageNumber;
  },

  open: function pdfViewOpen(url, scale, password) {
    var parameters = {password: password};
    if (typeof url === 'string') { // URL
      this.url = url;
      document.title = decodeURIComponent(getFileName(url)) || url;
      parameters.url = url;
    } else if (url && 'byteLength' in url) { // ArrayBuffer
      parameters.data = url;
    }

    if (!PDFView.loadingBar) {
      PDFView.loadingBar = new ProgressBar('#loadingBar', {});
    }

    var self = this;
    self.loading = true;
    PDFJS.getDocument(parameters).then(
      function getDocumentCallback(pdfDocument) {
        self.load(pdfDocument, scale);
        self.loading = false;
      },
      function getDocumentError(message, exception) {
        if (exception.name === 'PasswordException') {
          if (exception.code === 'needpassword') {
            var promptString = mozL10n.get('request_password', null,
                                      'PDF is protected by a password:');
            password = prompt(promptString);
            if (password && password.length > 0) {
              return PDFView.open(url, scale, password);
            }
          }
        }

        var loadingIndicator = document.getElementById('loading');
        loadingIndicator.textContent = mozL10n.get('loading_error_indicator',
          null, 'Error');
        var moreInfo = {
          message: message
        };
        self.error(mozL10n.get('loading_error', null,
          'An error occurred while loading the PDF.'), moreInfo);
        self.loading = false;
      },
      function getDocumentProgress(progressData) {
        self.progress(progressData.loaded / progressData.total);
      }
    );
  },

  download: function pdfViewDownload() {
    var url = this.url.split('#')[0];
    if (PDFJS.isFirefoxExtension) {
      FirefoxCom.request('download', url);
    } else {
      url += '#pdfjs.action=download', '_parent';
      window.open(url, '_parent');
    }
  },

  fallback: function pdfViewFallback() {
    if (!PDFJS.isFirefoxExtension)
      return;
    // Only trigger the fallback once so we don't spam the user with messages
    // for one PDF.
    if (this.fellback)
      return;
    this.fellback = true;
    var url = this.url.split('#')[0];
    FirefoxCom.request('fallback', url);
  },

  navigateTo: function pdfViewNavigateTo(dest) {
    if (typeof dest === 'string')
      dest = this.destinations[dest];
    if (!(dest instanceof Array))
      return; // invalid destination
    // dest array looks like that: <page-ref> </XYZ|FitXXX> <args..>
    var destRef = dest[0];
    var pageNumber = destRef instanceof Object ?
      this.pagesRefMap[destRef.num + ' ' + destRef.gen + ' R'] : (destRef + 1);
    if (pageNumber > this.pages.length)
      pageNumber = this.pages.length;
    if (pageNumber) {
      this.page = pageNumber;
      var currentPage = this.pages[pageNumber - 1];
      currentPage.scrollIntoView(dest);
    }
  },

  getDestinationHash: function pdfViewGetDestinationHash(dest) {
    if (typeof dest === 'string')
      return PDFView.getAnchorUrl('#' + escape(dest));
    if (dest instanceof Array) {
      var destRef = dest[0]; // see navigateTo method for dest format
      var pageNumber = destRef instanceof Object ?
        this.pagesRefMap[destRef.num + ' ' + destRef.gen + ' R'] :
        (destRef + 1);
      if (pageNumber) {
        var pdfOpenParams = PDFView.getAnchorUrl('#page=' + pageNumber);
        var destKind = dest[1];
        if (typeof destKind === 'object' && 'name' in destKind &&
            destKind.name == 'XYZ') {
          var scale = (dest[4] || this.currentScale);
          pdfOpenParams += '&zoom=' + (scale * 100);
          if (dest[2] || dest[3]) {
            pdfOpenParams += ',' + (dest[2] || 0) + ',' + (dest[3] || 0);
          }
        }
        return pdfOpenParams;
      }
    }
    return '';
  },

  /**
   * For the firefox extension we prefix the full url on anchor links so they
   * don't come up as resource:// urls and so open in new tab/window works.
   * @param {String} anchor The anchor hash include the #.
   */
  getAnchorUrl: function getAnchorUrl(anchor) {
    if (PDFJS.isFirefoxExtension)
      return this.url.split('#')[0] + anchor;
    return anchor;
  },

  /**
   * Show the error box.
   * @param {String} message A message that is human readable.
   * @param {Object} moreInfo (optional) Further information about the error
   *                            that is more technical.  Should have a 'message'
   *                            and optionally a 'stack' property.
   */
  error: function pdfViewError(message, moreInfo) {
    var moreInfoText = mozL10n.get('error_build', {build: PDFJS.build},
      'PDF.JS Build: {{build}}') + '\n';
    if (moreInfo) {
      moreInfoText +=
        mozL10n.get('error_message', {message: moreInfo.message},
        'Message: {{message}}');
      if (moreInfo.stack) {
        moreInfoText += '\n' +
          mozL10n.get('error_stack', {stack: moreInfo.stack},
          'Stack: {{stack}}');
      } else {
        if (moreInfo.filename) {
          moreInfoText += '\n' +
            mozL10n.get('error_file', {file: moreInfo.filename},
            'File: {{file}}');
        }
        if (moreInfo.lineNumber) {
          moreInfoText += '\n' +
            mozL10n.get('error_line', {line: moreInfo.lineNumber},
            'Line: {{line}}');
        }
      }
    }
    if (PDFJS.isFirefoxExtension) {
      console.error(message + '\n' + moreInfoText);
      this.fallback();
      return;
    }
    var errorWrapper = document.getElementById('errorWrapper');
    errorWrapper.removeAttribute('hidden');

    var errorMessage = document.getElementById('errorMessage');
    errorMessage.textContent = message;

    var closeButton = document.getElementById('errorClose');
    closeButton.onclick = function() {
      errorWrapper.setAttribute('hidden', 'true');
    };

    var errorMoreInfo = document.getElementById('errorMoreInfo');
    var moreInfoButton = document.getElementById('errorShowMore');
    var lessInfoButton = document.getElementById('errorShowLess');
    moreInfoButton.onclick = function() {
      errorMoreInfo.removeAttribute('hidden');
      moreInfoButton.setAttribute('hidden', 'true');
      lessInfoButton.removeAttribute('hidden');
    };
    lessInfoButton.onclick = function() {
      errorMoreInfo.setAttribute('hidden', 'true');
      moreInfoButton.removeAttribute('hidden');
      lessInfoButton.setAttribute('hidden', 'true');
    };
    moreInfoButton.removeAttribute('hidden');
    lessInfoButton.setAttribute('hidden', 'true');
    errorMoreInfo.value = moreInfoText;

    errorMoreInfo.rows = moreInfoText.split('\n').length - 1;
  },

  progress: function pdfViewProgress(level) {
    var percent = Math.round(level * 100);
    var loadingIndicator = document.getElementById('loading');
    loadingIndicator.textContent = mozL10n.get('loading', {percent: percent},
      'Loading... {{percent}}%');

    PDFView.loadingBar.percent = percent;
  },

  load: function pdfViewLoad(pdfDocument, scale) {
    function bindOnAfterDraw(pageView, thumbnailView) {
      // when page is painted, using the image as thumbnail base
      pageView.onAfterDraw = function pdfViewLoadOnAfterDraw() {
        thumbnailView.setImage(pageView.canvas);
        preDraw();
      };
    }

    var errorWrapper = document.getElementById('errorWrapper');
    errorWrapper.setAttribute('hidden', 'true');

    var loadingBox = document.getElementById('loadingBox');
    loadingBox.setAttribute('hidden', 'true');

    var thumbsView = document.getElementById('thumbnailView');
    thumbsView.parentNode.scrollTop = 0;

    while (thumbsView.hasChildNodes())
      thumbsView.removeChild(thumbsView.lastChild);

    if ('_loadingInterval' in thumbsView)
      clearInterval(thumbsView._loadingInterval);

    var container = document.getElementById('viewer');
    while (container.hasChildNodes())
      container.removeChild(container.lastChild);

    var pagesCount = pdfDocument.numPages;
    var id = pdfDocument.fingerprint;
    var storedHash = null;
    document.getElementById('numPages').textContent =
      mozL10n.get('page_of', {pageCount: pagesCount}, 'of {{pageCount}}');
    document.getElementById('pageNumber').max = pagesCount;
    PDFView.documentFingerprint = id;
    var store = PDFView.store = new Settings(id);
    if (store.get('exists', false)) {
      var page = store.get('page', '1');
      var zoom = store.get('zoom', PDFView.currentScale);
      var left = store.get('scrollLeft', '0');
      var top = store.get('scrollTop', '0');

      storedHash = 'page=' + page + '&zoom=' + zoom + ',' + left + ',' + top;
    }

    var pages = this.pages = [];
    this.pageText = [];
    this.startedTextExtraction = false;
    var pagesRefMap = {};
    var thumbnails = this.thumbnails = [];
    var pagePromises = [];
    for (var i = 1; i <= pagesCount; i++)
      pagePromises.push(pdfDocument.getPage(i));
    var self = this;
    var pagesPromise = PDFJS.Promise.all(pagePromises);
    pagesPromise.then(function(promisedPages) {
      for (var i = 1; i <= pagesCount; i++) {
        var page = promisedPages[i - 1];
        var pageView = new PageView(container, page, i, scale,
                                    page.stats, self.navigateTo.bind(self));
        var thumbnailView = new ThumbnailView(thumbsView, page, i);
        bindOnAfterDraw(pageView, thumbnailView);

        pages.push(pageView);
        thumbnails.push(thumbnailView);
        var pageRef = page.ref;
        pagesRefMap[pageRef.num + ' ' + pageRef.gen + ' R'] = i;
      }

      self.pagesRefMap = pagesRefMap;
    });

    var destinationsPromise = pdfDocument.getDestinations();
    destinationsPromise.then(function(destinations) {
      self.destinations = destinations;
    });

    // outline and initial view depends on destinations and pagesRefMap
    PDFJS.Promise.all([pagesPromise, destinationsPromise]).then(function() {
      pdfDocument.getOutline().then(function(outline) {
        self.outline = new DocumentOutlineView(outline);
      });

      self.setInitialView(storedHash, scale);
    });

    pdfDocument.getMetadata().then(function(data) {
      var info = data.info, metadata = data.metadata;
      self.documentInfo = info;
      self.metadata = metadata;

      var pdfTitle;
      if (metadata) {
        if (metadata.has('dc:title'))
          pdfTitle = metadata.get('dc:title');
      }

      if (!pdfTitle && info && info['Title'])
        pdfTitle = info['Title'];

      if (pdfTitle)
        document.title = pdfTitle + ' - ' + document.title;
    });
  },

  setInitialView: function pdfViewSetInitialView(storedHash, scale) {
    // Reset the current scale, as otherwise the page's scale might not get
    // updated if the zoom level stayed the same.
    this.currentScale = 0;
    this.currentScaleValue = null;
    if (this.initialBookmark) {
      this.setHash(this.initialBookmark);
      this.initialBookmark = null;
    }
    else if (storedHash)
      this.setHash(storedHash);
    else if (scale) {
      this.parseScale(scale, true);
      this.page = 1;
    }

    if (PDFView.currentScale === kUnknownScale) {
      // Scale was not initialized: invalid bookmark or scale was not specified.
      // Setting the default one.
      this.parseScale(kDefaultScale, true);
    }
  },

  search: function pdfViewStartSearch() {
    // Limit this function to run every <SEARCH_TIMEOUT>ms.
    var SEARCH_TIMEOUT = 250;
    var lastSeach = this.lastSearch;
    var now = Date.now();
    if (lastSeach && (now - lastSeach) < SEARCH_TIMEOUT) {
      if (!this.searchTimer) {
        this.searchTimer = setTimeout(function resumeSearch() {
            PDFView.search();
          },
          SEARCH_TIMEOUT - (now - lastSeach)
        );
      }
      return;
    }
    this.searchTimer = null;
    this.lastSearch = now;

    function bindLink(link, pageNumber) {
      link.href = '#' + pageNumber;
      link.onclick = function searchBindLink() {
        PDFView.page = pageNumber;
        return false;
      };
    }

    var searchResults = document.getElementById('searchResults');

    var searchTermsInput = document.getElementById('searchTermsInput');
    searchResults.removeAttribute('hidden');
    searchResults.textContent = '';

    var terms = searchTermsInput.value;

    if (!terms)
      return;

    // simple search: removing spaces and hyphens, then scanning every
    terms = terms.replace(/\s-/g, '').toLowerCase();
    var index = PDFView.pageText;
    var pageFound = false;
    for (var i = 0, ii = index.length; i < ii; i++) {
      var pageText = index[i].replace(/\s-/g, '').toLowerCase();
      var j = pageText.indexOf(terms);
      if (j < 0)
        continue;

      var pageNumber = i + 1;
      var textSample = index[i].substr(j, 50);
      var link = document.createElement('a');
      bindLink(link, pageNumber);
      link.textContent = 'Page ' + pageNumber + ': ' + textSample;
      searchResults.appendChild(link);

      pageFound = true;
    }
    if (!pageFound) {
      searchResults.textContent = '(Not found)';
    }
  },

  setHash: function pdfViewSetHash(hash) {
    if (!hash)
      return;

    if (hash.indexOf('=') >= 0) {
      var params = PDFView.parseQueryString(hash);
      // borrowing syntax from "Parameters for Opening PDF Files"
      if ('nameddest' in params) {
        PDFView.navigateTo(params.nameddest);
        return;
      }
      if ('page' in params) {
        var pageNumber = (params.page | 0) || 1;
        this.page = pageNumber;
        if ('zoom' in params) {
          var zoomArgs = params.zoom.split(','); // scale,left,top
          // building destination array

          // If the zoom value, it has to get divided by 100. If it is a string,
          // it should stay as it is.
          var zoomArg = zoomArgs[0];
          var zoomArgNumber = parseFloat(zoomArg);
          if (zoomArgNumber)
            zoomArg = zoomArgNumber / 100;

          var dest = [null, {name: 'XYZ'}, (zoomArgs[1] | 0),
            (zoomArgs[2] | 0), zoomArg];
          var currentPage = this.pages[pageNumber - 1];
          currentPage.scrollIntoView(dest);
        } else
          this.page = params.page; // simple page
        return;
      }
    } else if (/^\d+$/.test(hash)) // page number
      this.page = hash;
    else // named destination
      PDFView.navigateTo(unescape(hash));
  },

  switchSidebarView: function pdfViewSwitchSidebarView(view) {
    var thumbsView = document.getElementById('thumbnailView');
    var outlineView = document.getElementById('outlineView');
    var searchView = document.getElementById('searchView');

    var thumbsButton = document.getElementById('viewThumbnail');
    var outlineButton = document.getElementById('viewOutline');
    var searchButton = document.getElementById('viewSearch');

    switch (view) {
      case 'thumbs':
        thumbsButton.classList.add('toggled');
        outlineButton.classList.remove('toggled');
        searchButton.classList.remove('toggled');
        thumbsView.classList.remove('hidden');
        outlineView.classList.add('hidden');
        searchView.classList.add('hidden');

        updateThumbViewArea();
        break;

      case 'outline':
        thumbsButton.classList.remove('toggled');
        outlineButton.classList.add('toggled');
        searchButton.classList.remove('toggled');
        thumbsView.classList.add('hidden');
        outlineView.classList.remove('hidden');
        searchView.classList.add('hidden');

        if (outlineButton.getAttribute('disabled'))
          return;
        break;

      case 'search':
        thumbsButton.classList.remove('toggled');
        outlineButton.classList.remove('toggled');
        searchButton.classList.add('toggled');
        thumbsView.classList.add('hidden');
        outlineView.classList.add('hidden');
        searchView.classList.remove('hidden');

        var searchTermsInput = document.getElementById('searchTermsInput');
        searchTermsInput.focus();
        // Start text extraction as soon as the search gets displayed.
        this.extractText();
        break;
    }
  },

  extractText: function() {
    if (this.startedTextExtraction)
      return;
    this.startedTextExtraction = true;
    var self = this;
    function extractPageText(pageIndex) {
      self.pages[pageIndex].pdfPage.getTextContent().then(
        function textContentResolved(textContent) {
          self.pageText[pageIndex] = textContent;
          self.search();
          if ((pageIndex + 1) < self.pages.length)
            extractPageText(pageIndex + 1);
        }
      );
    };
    extractPageText(0);
  },

  getVisiblePages: function pdfViewGetVisiblePages() {
    var pages = this.pages;
    var kBottomMargin = 10;
    var kTopPadding = 30;
    var visiblePages = [];

    var currentHeight = kTopPadding + kBottomMargin;
    var container = this.container;
    // Add 1px to the scrolltop to give a little wiggle room if the math is off,
    // this won't be needed if we calc current page number based off the middle
    // of the screen instead of the top.
    var containerTop = container.scrollTop + 1;
    for (var i = 1; i <= pages.length; ++i) {
      var page = pages[i - 1];
      var pageHeight = page.height + kBottomMargin;
      if (currentHeight + pageHeight > containerTop)
        break;

      currentHeight += pageHeight;
    }

    var containerBottom = containerTop + container.clientHeight;
    for (; i <= pages.length && currentHeight < containerBottom; ++i) {
      var singlePage = pages[i - 1];
      visiblePages.push({ id: singlePage.id, y: currentHeight,
                          view: singlePage });
      currentHeight += page.height + kBottomMargin;
    }
    return visiblePages;
  },

  getVisibleThumbs: function pdfViewGetVisibleThumbs() {
    var thumbs = this.thumbnails;
    var kBottomMargin = 15;
    var visibleThumbs = [];

    var view = document.getElementById('thumbnailView');
    var currentHeight = kBottomMargin;

    var top = view.scrollTop;
    for (var i = 1; i <= thumbs.length; ++i) {
      var thumb = thumbs[i - 1];
      var thumbHeight = thumb.height * thumb.scaleY + kBottomMargin;
      if (currentHeight + thumbHeight > top)
        break;

      currentHeight += thumbHeight;
    }

    var bottom = top + view.clientHeight;
    for (; i <= thumbs.length && currentHeight < bottom; ++i) {
      var singleThumb = thumbs[i - 1];
      visibleThumbs.push({ id: singleThumb.id, y: currentHeight,
                          view: singleThumb });
      currentHeight += singleThumb.height * singleThumb.scaleY + kBottomMargin;
    }

    return visibleThumbs;
  },

  // Helper function to parse query string (e.g. ?param1=value&parm2=...).
  parseQueryString: function pdfViewParseQueryString(query) {
    var parts = query.split('&');
    var params = {};
    for (var i = 0, ii = parts.length; i < parts.length; ++i) {
      var param = parts[i].split('=');
      var key = param[0];
      var value = param.length > 1 ? param[1] : null;
      params[unescape(key)] = unescape(value);
    }
    return params;
  }
};

var PageView = function pageView(container, pdfPage, id, scale,
                                 stats, navigateTo) {
  this.id = id;
  this.pdfPage = pdfPage;

  this.scale = scale || 1.0;
  this.viewport = this.pdfPage.getViewport(this.scale);

  var anchor = document.createElement('a');
  anchor.name = '' + this.id;

  var div = document.createElement('div');
  div.id = 'pageContainer' + this.id;
  div.className = 'page';

  container.appendChild(anchor);
  container.appendChild(div);

  this.destroy = function pageViewDestroy() {
    this.update();
    this.pdfPage.destroy();
  };

  this.update = function pageViewUpdate(scale) {
    this.scale = scale || this.scale;
    var viewport = this.pdfPage.getViewport(this.scale);

    this.viewport = viewport;
    div.style.width = viewport.width + 'px';
    div.style.height = viewport.height + 'px';

    while (div.hasChildNodes())
      div.removeChild(div.lastChild);
    div.removeAttribute('data-loaded');

    delete this.canvas;

    this.loadingIconDiv = document.createElement('div');
    this.loadingIconDiv.className = 'loadingIcon';
    div.appendChild(this.loadingIconDiv);
  };

  Object.defineProperty(this, 'width', {
    get: function PageView_getWidth() {
      return this.viewport.width;
    },
    enumerable: true
  });

  Object.defineProperty(this, 'height', {
    get: function PageView_getHeight() {
      return this.viewport.height;
    },
    enumerable: true
  });

  function setupAnnotations(pdfPage, viewport) {
    function bindLink(link, dest) {
      link.href = PDFView.getDestinationHash(dest);
      link.onclick = function pageViewSetupLinksOnclick() {
        if (dest)
          PDFView.navigateTo(dest);
        return false;
      };
    }
    function createElementWithStyle(tagName, item) {
      var rect = viewport.convertToViewportRectangle(item.rect);
      rect = PDFJS.Util.normalizeRect(rect);
      var element = document.createElement(tagName);
      element.style.left = Math.floor(rect[0]) + 'px';
      element.style.top = Math.floor(rect[1]) + 'px';
      element.style.width = Math.ceil(rect[2] - rect[0]) + 'px';
      element.style.height = Math.ceil(rect[3] - rect[1]) + 'px';
      return element;
    }
    function createCommentAnnotation(type, item) {
      var container = document.createElement('section');
      container.className = 'annotComment';

      var image = createElementWithStyle('img', item);
      var type = item.type;
      var rect = viewport.convertToViewportRectangle(item.rect);
      rect = PDFJS.Util.normalizeRect(rect);
      image.src = kImageDirectory + 'annotation-' + type.toLowerCase() + '.svg';
      image.alt = mozL10n.get('text_annotation_type', {type: type},
        '[{{type}} Annotation]');
      var content = document.createElement('div');
      content.setAttribute('hidden', true);
      var title = document.createElement('h1');
      var text = document.createElement('p');
      content.style.left = Math.floor(rect[2]) + 'px';
      content.style.top = Math.floor(rect[1]) + 'px';
      title.textContent = item.title;

      if (!item.content && !item.title) {
        content.setAttribute('hidden', true);
      } else {
        var e = document.createElement('span');
        var lines = item.content.split('\n');
        for (var i = 0, ii = lines.length; i < ii; ++i) {
          var line = lines[i];
          e.appendChild(document.createTextNode(line));
          if (i < (ii - 1))
            e.appendChild(document.createElement('br'));
        }
        text.appendChild(e);
        image.addEventListener('mouseover', function annotationImageOver() {
           content.removeAttribute('hidden');
        }, false);

        image.addEventListener('mouseout', function annotationImageOut() {
           content.setAttribute('hidden', true);
        }, false);
      }

      content.appendChild(title);
      content.appendChild(text);
      container.appendChild(image);
      container.appendChild(content);

      return container;
    }

    pdfPage.getAnnotations().then(function(items) {
      for (var i = 0; i < items.length; i++) {
        var item = items[i];
        switch (item.type) {
          case 'Link':
            var link = createElementWithStyle('a', item);
            link.href = item.url || '';
            if (!item.url)
              bindLink(link, ('dest' in item) ? item.dest : null);
            div.appendChild(link);
            break;
          case 'Text':
            var comment = createCommentAnnotation(item.name, item);
            if (comment)
              div.appendChild(comment);
            break;
          case 'Widget':
            TODO('support forms');
            break;
        }
      }
    });
  }

  this.getPagePoint = function pageViewGetPagePoint(x, y) {
    return this.viewport.convertToPdfPoint(x, y);
  };

  this.scrollIntoView = function pageViewScrollIntoView(dest) {
      if (!dest) {
        div.scrollIntoView(true);
        return;
      }

      var x = 0, y = 0;
      var width = 0, height = 0, widthScale, heightScale;
      var scale = 0;
      switch (dest[1].name) {
        case 'XYZ':
          x = dest[2];
          y = dest[3];
          scale = dest[4];
          break;
        case 'Fit':
        case 'FitB':
          scale = 'page-fit';
          break;
        case 'FitH':
        case 'FitBH':
          y = dest[2];
          scale = 'page-width';
          break;
        case 'FitV':
        case 'FitBV':
          x = dest[2];
          scale = 'page-height';
          break;
        case 'FitR':
          x = dest[2];
          y = dest[3];
          width = dest[4] - x;
          height = dest[5] - y;
          widthScale = (this.container.clientWidth - kScrollbarPadding) /
            width / kCssUnits;
          heightScale = (this.container.clientHeight - kScrollbarPadding) /
            height / kCssUnits;
          scale = Math.min(widthScale, heightScale);
          break;
        default:
          return;
      }

      if (scale && scale !== PDFView.currentScale)
        PDFView.parseScale(scale, true);
      else if (PDFView.currentScale === kUnknownScale)
        PDFView.parseScale(kDefaultScale, true);

      var boundingRect = [
        this.viewport.convertToViewportPoint(x, y),
        this.viewport.convertToViewportPoint(x + width, y + height)
      ];
      setTimeout(function pageViewScrollIntoViewRelayout() {
        // letting page to re-layout before scrolling
        var scale = PDFView.currentScale;
        var x = Math.min(boundingRect[0][0], boundingRect[1][0]);
        var y = Math.min(boundingRect[0][1], boundingRect[1][1]);
        var width = Math.abs(boundingRect[0][0] - boundingRect[1][0]);
        var height = Math.abs(boundingRect[0][1] - boundingRect[1][1]);

        // using temporary div to scroll it into view
        var tempDiv = document.createElement('div');
        tempDiv.style.position = 'absolute';
        tempDiv.style.left = Math.floor(x) + 'px';
        tempDiv.style.top = Math.floor(y) + 'px';
        tempDiv.style.width = Math.ceil(width) + 'px';
        tempDiv.style.height = Math.ceil(height) + 'px';
        div.appendChild(tempDiv);
        tempDiv.scrollIntoView(true);
        div.removeChild(tempDiv);
      }, 0);
  };

  this.drawingRequired = function() {
    return !div.querySelector('canvas');
  };

  this.draw = function pageviewDraw(callback) {
    if (!this.drawingRequired()) {
      this.updateStats();
      callback();
      return;
    }

    var canvas = document.createElement('canvas');
    canvas.id = 'page' + this.id;
    canvas.mozOpaque = true;
    div.appendChild(canvas);
    this.canvas = canvas;

    var textLayerDiv = null;
    if (!PDFJS.disableTextLayer) {
      textLayerDiv = document.createElement('div');
      textLayerDiv.className = 'textLayer';
      div.appendChild(textLayerDiv);
    }
    var textLayer = textLayerDiv ? new TextLayerBuilder(textLayerDiv) : null;

    var scale = this.scale, viewport = this.viewport;
    canvas.width = viewport.width;
    canvas.height = viewport.height;

    var ctx = canvas.getContext('2d');
    ctx.save();
    ctx.fillStyle = 'rgb(255, 255, 255)';
    ctx.fillRect(0, 0, canvas.width, canvas.height);
    ctx.restore();

    // Rendering area

    var self = this;
    function pageViewDrawCallback(error) {
      if (self.loadingIconDiv) {
        div.removeChild(self.loadingIconDiv);
        delete self.loadingIconDiv;
      }

      if (error) {
        PDFView.error(mozL10n.get('rendering_error', null,
          'An error occurred while rendering the page.'), error);
      }

      self.stats = pdfPage.stats;
      self.updateStats();
      if (self.onAfterDraw)
        self.onAfterDraw();

      cache.push(self);
      callback();
    }

    var renderContext = {
      canvasContext: ctx,
      viewport: this.viewport,
      textLayer: textLayer
    };
    this.pdfPage.render(renderContext).then(
      function pdfPageRenderCallback() {
        pageViewDrawCallback(null);
      },
      function pdfPageRenderError(error) {
        pageViewDrawCallback(error);
      }
    );

    setupAnnotations(this.pdfPage, this.viewport);
    div.setAttribute('data-loaded', true);
  };

  this.updateStats = function pageViewUpdateStats() {
    if (PDFJS.pdfBug && Stats.enabled) {
      var stats = this.stats;
      Stats.add(this.id, stats);
    }
  };
};

var ThumbnailView = function thumbnailView(container, pdfPage, id) {
  var anchor = document.createElement('a');
  anchor.href = PDFView.getAnchorUrl('#page=' + id);
  anchor.title = mozL10n.get('thumb_page_title', {page: id}, 'Page {{page}}');
  anchor.onclick = function stopNavigation() {
    PDFView.page = id;
    return false;
  };

  var viewport = pdfPage.getViewport(1);
  var pageWidth = this.width = viewport.width;
  var pageHeight = this.height = viewport.height;
  var pageRatio = pageWidth / pageHeight;
  this.id = id;

  var canvasWidth = 98;
  var canvasHeight = canvasWidth / this.width * this.height;
  var scaleX = this.scaleX = (canvasWidth / pageWidth);
  var scaleY = this.scaleY = (canvasHeight / pageHeight);

  var div = document.createElement('div');
  div.id = 'thumbnailContainer' + id;
  div.className = 'thumbnail';

  anchor.appendChild(div);
  container.appendChild(anchor);

  this.hasImage = false;

  function getPageDrawContext() {
    var canvas = document.createElement('canvas');
    canvas.id = 'thumbnail' + id;
    canvas.mozOpaque = true;

    canvas.width = canvasWidth;
    canvas.height = canvasHeight;
    canvas.className = 'thumbnailImage';
    canvas.setAttribute('aria-label', mozL10n.get('thumb_page_canvas',
      {page: id}, 'Thumbnail of Page {{page}}'));

    div.setAttribute('data-loaded', true);

    var ring = document.createElement('div');
    ring.className = 'thumbnailSelectionRing';
    ring.appendChild(canvas);
    div.appendChild(ring);

    var ctx = canvas.getContext('2d');
    ctx.save();
    ctx.fillStyle = 'rgb(255, 255, 255)';
    ctx.fillRect(0, 0, canvasWidth, canvasHeight);
    ctx.restore();
    return ctx;
  }

  this.drawingRequired = function thumbnailViewDrawingRequired() {
    return !this.hasImage;
  };

  this.draw = function thumbnailViewDraw(callback) {
    if (this.hasImage) {
      callback();
      return;
    }

    var ctx = getPageDrawContext();
    var drawViewport = pdfPage.getViewport(scaleX);
    var renderContext = {
      canvasContext: ctx,
      viewport: drawViewport
    };
    pdfPage.render(renderContext).then(
      function pdfPageRenderCallback() {
        callback();
      },
      function pdfPageRenderError(error) {
        callback();
      }
    );
    this.hasImage = true;
  };

  this.setImage = function thumbnailViewSetImage(img) {
    if (this.hasImage || !img)
      return;

    var ctx = getPageDrawContext();
    ctx.drawImage(img, 0, 0, img.width, img.height,
                  0, 0, ctx.canvas.width, ctx.canvas.height);

    this.hasImage = true;
  };
};

var DocumentOutlineView = function documentOutlineView(outline) {
  var outlineView = document.getElementById('outlineView');
  while (outlineView.firstChild)
    outlineView.removeChild(outlineView.firstChild);

  function bindItemLink(domObj, item) {
    domObj.href = PDFView.getDestinationHash(item.dest);
    domObj.onclick = function documentOutlineViewOnclick(e) {
      PDFView.navigateTo(item.dest);
      return false;
    };
  }

  if (!outline) {
    var noOutline = document.createElement('div');
    noOutline.classList.add('noOutline');
    noOutline.textContent = mozL10n.get('no_outline', null,
      'No Outline Available');
    outlineView.appendChild(noOutline);
    return;
  }

  var queue = [{parent: outlineView, items: outline}];
  while (queue.length > 0) {
    var levelData = queue.shift();
    var i, n = levelData.items.length;
    for (i = 0; i < n; i++) {
      var item = levelData.items[i];
      var div = document.createElement('div');
      div.className = 'outlineItem';
      var a = document.createElement('a');
      bindItemLink(a, item);
      a.textContent = item.title;
      div.appendChild(a);

      if (item.items.length > 0) {
        var itemsDiv = document.createElement('div');
        itemsDiv.className = 'outlineItems';
        div.appendChild(itemsDiv);
        queue.push({parent: itemsDiv, items: item.items});
      }

      levelData.parent.appendChild(div);
    }
  }
};

// optimised CSS custom property getter/setter
var CustomStyle = (function CustomStyleClosure() {

  // As noted on: http://www.zachstronaut.com/posts/2009/02/17/
  //              animate-css-transforms-firefox-webkit.html
  // in some versions of IE9 it is critical that ms appear in this list
  // before Moz
  var prefixes = ['ms', 'Moz', 'Webkit', 'O'];
  var _cache = { };

  function CustomStyle() {
  }

  CustomStyle.getProp = function get(propName, element) {
    // check cache only when no element is given
    if (arguments.length == 1 && typeof _cache[propName] == 'string') {
      return _cache[propName];
    }

    element = element || document.documentElement;
    var style = element.style, prefixed, uPropName;

    // test standard property first
    if (typeof style[propName] == 'string') {
      return (_cache[propName] = propName);
    }

    // capitalize
    uPropName = propName.charAt(0).toUpperCase() + propName.slice(1);

    // test vendor specific properties
    for (var i = 0, l = prefixes.length; i < l; i++) {
      prefixed = prefixes[i] + uPropName;
      if (typeof style[prefixed] == 'string') {
        return (_cache[propName] = prefixed);
      }
    }

    //if all fails then set to undefined
    return (_cache[propName] = 'undefined');
  }

  CustomStyle.setProp = function set(propName, element, str) {
    var prop = this.getProp(propName);
    if (prop != 'undefined')
      element.style[prop] = str;
  }

  return CustomStyle;
})();

var TextLayerBuilder = function textLayerBuilder(textLayerDiv) {
  this.textLayerDiv = textLayerDiv;

  this.beginLayout = function textLayerBuilderBeginLayout() {
    this.textDivs = [];
    this.textLayerQueue = [];
  };

  this.endLayout = function textLayerBuilderEndLayout() {
    var self = this;
    var textDivs = this.textDivs;
    var textLayerDiv = this.textLayerDiv;
    var renderTimer = null;
    var renderingDone = false;
    var renderInterval = 0;
    var resumeInterval = 500; // in ms

    // Render the text layer, one div at a time
    function renderTextLayer() {
      if (textDivs.length === 0) {
        clearInterval(renderTimer);
        renderingDone = true;
        return;
      }
      var textDiv = textDivs.shift();
      if (textDiv.dataset.textLength > 0) {
        textLayerDiv.appendChild(textDiv);

        if (textDiv.dataset.textLength > 1) { // avoid div by zero
          // Adjust div width to match canvas text
          // Due to the .offsetWidth calls, this is slow
          // This needs to come after appending to the DOM
          var textScale = textDiv.dataset.canvasWidth / textDiv.offsetWidth;
          CustomStyle.setProp('transform' , textDiv,
            'scale(' + textScale + ', 1)');
          CustomStyle.setProp('transformOrigin' , textDiv, '0% 0%');
        }
      } // textLength > 0
    }
    renderTimer = setInterval(renderTextLayer, renderInterval);

    // Stop rendering when user scrolls. Resume after XXX milliseconds
    // of no scroll events
    var scrollTimer = null;
    function textLayerOnScroll() {
      if (renderingDone) {
        window.removeEventListener('scroll', textLayerOnScroll, false);
        return;
      }

      // Immediately pause rendering
      clearInterval(renderTimer);

      clearTimeout(scrollTimer);
      scrollTimer = setTimeout(function textLayerScrollTimer() {
        // Resume rendering
        renderTimer = setInterval(renderTextLayer, renderInterval);
      }, resumeInterval);
    }; // textLayerOnScroll

    window.addEventListener('scroll', textLayerOnScroll, false);
  }; // endLayout

  this.appendText = function textLayerBuilderAppendText(text,
                                                        fontName, fontSize) {
    var textDiv = document.createElement('div');

    // vScale and hScale already contain the scaling to pixel units
    var fontHeight = fontSize * text.geom.vScale;
    textDiv.dataset.canvasWidth = text.canvasWidth * text.geom.hScale;
    textDiv.dataset.fontName = fontName;

    textDiv.style.fontSize = fontHeight + 'px';
    textDiv.style.left = text.geom.x + 'px';
    textDiv.style.top = (text.geom.y - fontHeight) + 'px';
    textDiv.textContent = PDFJS.bidi(text, -1);
    textDiv.dir = text.direction;
    textDiv.dataset.textLength = text.length;
    this.textDivs.push(textDiv);
  };
};

window.addEventListener('load', function webViewerLoad(evt) {
  PDFView.initialize();
  var params = PDFView.parseQueryString(document.location.search.substring(1));

  var file = PDFJS.isFirefoxExtension ?
              window.location.toString() : params.file || kDefaultURL;

  if (PDFJS.isFirefoxExtension || !window.File || !window.FileReader ||
      !window.FileList || !window.Blob) {
    document.getElementById('openFile').setAttribute('hidden', 'true');
  } else {
    document.getElementById('fileInput').value = null;
  }

  // Special debugging flags in the hash section of the URL.
  var hash = document.location.hash.substring(1);
  var hashParams = PDFView.parseQueryString(hash);

  if ('disableWorker' in hashParams)
    PDFJS.disableWorker = (hashParams['disableWorker'] === 'true');

  if (!PDFJS.isFirefoxExtension) {
    var locale = navigator.language;
    if ('locale' in hashParams)
      locale = hashParams['locale'];
    mozL10n.language.code = locale;
  }

  if ('disableTextLayer' in hashParams)
    PDFJS.disableTextLayer = (hashParams['disableTextLayer'] === 'true');

  if ('pdfBug' in hashParams &&
      (!PDFJS.isFirefoxExtension || FirefoxCom.request('pdfBugEnabled'))) {
    PDFJS.pdfBug = true;
    var pdfBug = hashParams['pdfBug'];
    var enabled = pdfBug.split(',');
    PDFBug.enable(enabled);
    PDFBug.init();
  }

<<<<<<< HEAD
  if (!PDFJS.isFirefoxExtension ||
    (PDFJS.isFirefoxExtension && FirefoxCom.request('searchEnabled'))) {
    document.querySelector('#viewSearch').classList.remove('hidden');
  }
=======
  // Listen for warnings to trigger the fallback UI.  Errors should be caught
  // and call PDFView.error() so we don't need to listen for those.
  PDFJS.LogManager.addLogger({
    warn: function() {
      PDFView.fallback();
    }
  });
>>>>>>> f991af00

  var thumbsView = document.getElementById('thumbnailView');
  thumbsView.addEventListener('scroll', updateThumbViewArea, true);

  var mainContainer = document.getElementById('mainContainer');
  var outerContainer = document.getElementById('outerContainer');
  mainContainer.addEventListener('transitionend', function(e) {
    if (e.target == mainContainer) {
      var event = document.createEvent('UIEvents');
      event.initUIEvent('resize', false, false, window, 0);
      window.dispatchEvent(event);
      outerContainer.classList.remove('sidebarMoving');
    }
  }, true);

  document.getElementById('sidebarToggle').addEventListener('click',
    function() {
      this.classList.toggle('toggled');
      outerContainer.classList.add('sidebarMoving');
      outerContainer.classList.toggle('sidebarOpen');
      updateThumbViewArea();
    });

  PDFView.open(file, 0);
}, true);

/**
 * Render the next not yet visible page already such that it is
 * hopefully ready once the user scrolls to it.
 */
function preDraw() {
  var pages = PDFView.pages;
  var visible = PDFView.getVisiblePages();
  var last = visible[visible.length - 1];
  // PageView.id is the actual page number, which is + 1 compared
  // to the index in `pages`. That means, pages[last.id] is the next
  // PageView instance.
  if (pages[last.id] && pages[last.id].drawingRequired()) {
    renderingQueue.enqueueDraw(pages[last.id]);
    return;
  }
  // If there is nothing to draw on the next page, maybe the user
  // is scrolling up, so, let's try to render the next page *before*
  // the first visible page
  if (pages[visible[0].id - 2]) {
    renderingQueue.enqueueDraw(pages[visible[0].id - 2]);
  }
}

function updateViewarea() {
  if (!PDFView.initialized)
    return;
  var visiblePages = PDFView.getVisiblePages();
  var pageToDraw;
  for (var i = 0; i < visiblePages.length; i++) {
    var page = visiblePages[i];
    var pageObj = PDFView.pages[page.id - 1];

    pageToDraw |= pageObj.drawingRequired();
    renderingQueue.enqueueDraw(pageObj);
  }

  if (!visiblePages.length)
    return;

  // If there is no need to draw a page that is currenlty visible, preDraw the
  // next page the user might scroll to.
  if (!pageToDraw) {
    preDraw();
  }

  updateViewarea.inProgress = true; // used in "set page"
  var currentId = PDFView.page;
  var firstPage = visiblePages[0];
  PDFView.page = firstPage.id;
  updateViewarea.inProgress = false;

  var currentScale = PDFView.currentScale;
  var currentScaleValue = PDFView.currentScaleValue;
  var normalizedScaleValue = currentScaleValue == currentScale ?
    currentScale * 100 : currentScaleValue;

  var pageNumber = firstPage.id;
  var pdfOpenParams = '#page=' + pageNumber;
  pdfOpenParams += '&zoom=' + normalizedScaleValue;
  var currentPage = PDFView.pages[pageNumber - 1];
  var topLeft = currentPage.getPagePoint(PDFView.container.scrollLeft,
    (PDFView.container.scrollTop - firstPage.y));
  pdfOpenParams += ',' + Math.round(topLeft[0]) + ',' + Math.round(topLeft[1]);

  var store = PDFView.store;
  store.set('exists', true);
  store.set('page', pageNumber);
  store.set('zoom', normalizedScaleValue);
  store.set('scrollLeft', Math.round(topLeft[0]));
  store.set('scrollTop', Math.round(topLeft[1]));
  var href = PDFView.getAnchorUrl(pdfOpenParams);
  document.getElementById('viewBookmark').href = href;
}

window.addEventListener('scroll', function webViewerScroll(evt) {
  updateViewarea();
}, true);

var thumbnailTimer;

function updateThumbViewArea() {
  // Only render thumbs after pausing scrolling for this amount of time
  // (makes UI more responsive)
  var delay = 50; // in ms

  if (thumbnailTimer)
    clearTimeout(thumbnailTimer);

  thumbnailTimer = setTimeout(function() {
    var visibleThumbs = PDFView.getVisibleThumbs();
    for (var i = 0; i < visibleThumbs.length; i++) {
      var thumb = visibleThumbs[i];
      renderingQueue.enqueueDraw(PDFView.thumbnails[thumb.id - 1]);
    }
  }, delay);
}

window.addEventListener('resize', function webViewerResize(evt) {
  if (PDFView.initialized &&
      (document.getElementById('pageWidthOption').selected ||
      document.getElementById('pageFitOption').selected ||
      document.getElementById('pageAutoOption').selected))
      PDFView.parseScale(document.getElementById('scaleSelect').value);
  updateViewarea();
});

window.addEventListener('hashchange', function webViewerHashchange(evt) {
  PDFView.setHash(document.location.hash.substring(1));
});

window.addEventListener('change', function webViewerChange(evt) {
  var files = evt.target.files;
  if (!files || files.length == 0)
    return;

  // Read the local file into a Uint8Array.
  var fileReader = new FileReader();
  fileReader.onload = function webViewerChangeFileReaderOnload(evt) {
    var data = evt.target.result;
    var buffer = new ArrayBuffer(data.length);
    var uint8Array = new Uint8Array(buffer);

    for (var i = 0; i < data.length; i++)
      uint8Array[i] = data.charCodeAt(i);

    PDFView.open(uint8Array, 0);
  };

  // Read as a binary string since "readAsArrayBuffer" is not yet
  // implemented in Firefox.
  var file = files[0];
  fileReader.readAsBinaryString(file);
  document.title = file.name;

  // URL does not reflect proper document location - hiding some icons.
  document.getElementById('viewBookmark').setAttribute('hidden', 'true');
  document.getElementById('download').setAttribute('hidden', 'true');
}, true);

function selectScaleOption(value) {
  var options = document.getElementById('scaleSelect').options;
  var predefinedValueFound = false;
  for (var i = 0; i < options.length; i++) {
    var option = options[i];
    if (option.value != value) {
      option.selected = false;
      continue;
    }
    option.selected = true;
    predefinedValueFound = true;
  }
  return predefinedValueFound;
}

window.addEventListener('localized', function localized(evt) {
  document.getElementsByTagName('html')[0].dir = mozL10n.language.direction;
}, true);

window.addEventListener('scalechange', function scalechange(evt) {
  var customScaleOption = document.getElementById('customScaleOption');
  customScaleOption.selected = false;

  if (!evt.resetAutoSettings &&
       (document.getElementById('pageWidthOption').selected ||
        document.getElementById('pageFitOption').selected ||
        document.getElementById('pageAutoOption').selected)) {
      updateViewarea();
      return;
  }

  var predefinedValueFound = selectScaleOption('' + evt.scale);
  if (!predefinedValueFound) {
    customScaleOption.textContent = Math.round(evt.scale * 10000) / 100 + '%';
    customScaleOption.selected = true;
  }

  updateViewarea();
}, true);

window.addEventListener('pagechange', function pagechange(evt) {
  var page = evt.pageNumber;
  if (document.getElementById('pageNumber').value != page) {
    document.getElementById('pageNumber').value = page;
    var selected = document.querySelector('.thumbnail.selected');
    if (selected)
      selected.classList.remove('selected');
    var thumbnail = document.getElementById('thumbnailContainer' + page);
    thumbnail.classList.add('selected');
    var visibleThumbs = PDFView.getVisibleThumbs();
    var numVisibleThumbs = visibleThumbs.length;
    // If the thumbnail isn't currently visible scroll it into view.
    if (numVisibleThumbs > 0) {
      var first = visibleThumbs[0].id;
      // Account for only one thumbnail being visible.
      var last = numVisibleThumbs > 1 ?
                  visibleThumbs[numVisibleThumbs - 1].id : first;
      if (page <= first || page >= last)
        thumbnail.scrollIntoView();
    }

  }
  document.getElementById('previous').disabled = (page <= 1);
  document.getElementById('next').disabled = (page >= PDFView.pages.length);
}, true);

window.addEventListener('keydown', function keydown(evt) {
  var handled = false;
  var cmd = (evt.ctrlKey ? 1 : 0) |
            (evt.altKey ? 2 : 0) |
            (evt.shiftKey ? 4 : 0) |
            (evt.metaKey ? 8 : 0);

  // First, handle the key bindings that are independent whether an input
  // control is selected or not.
  if (cmd == 1 || cmd == 8) { // either CTRL or META key.
    switch (evt.keyCode) {
      case 61: // FF/Mac '='
      case 107: // FF '+' and '='
      case 187: // Chrome '+'
        PDFView.zoomIn();
        handled = true;
        break;
      case 109: // FF '-'
      case 189: // Chrome '-'
        PDFView.zoomOut();
        handled = true;
        break;
      case 48: // '0'
        PDFView.parseScale(kDefaultScale, true);
        handled = true;
        break;
    }
  }

  if (handled) {
    evt.preventDefault();
    return;
  }

  // Some shortcuts should not get handled if a control/input element
  // is selected.
  var curElement = document.activeElement;
  if (curElement && curElement.tagName == 'INPUT')
    return;
  var controlsElement = document.getElementById('controls');
  while (curElement) {
    if (curElement === controlsElement)
      return; // ignoring if the 'controls' element is focused
    curElement = curElement.parentNode;
  }

  if (cmd == 0) { // no control key pressed at all.
    switch (evt.keyCode) {
      case 37: // left arrow
      case 75: // 'k'
      case 80: // 'p'
        PDFView.page--;
        handled = true;
        break;
      case 39: // right arrow
      case 74: // 'j'
      case 78: // 'n'
        PDFView.page++;
        handled = true;
        break;
    }
  }

  if (handled) {
    evt.preventDefault();
  }
});<|MERGE_RESOLUTION|>--- conflicted
+++ resolved
@@ -1527,12 +1527,11 @@
     PDFBug.init();
   }
 
-<<<<<<< HEAD
   if (!PDFJS.isFirefoxExtension ||
     (PDFJS.isFirefoxExtension && FirefoxCom.request('searchEnabled'))) {
     document.querySelector('#viewSearch').classList.remove('hidden');
   }
-=======
+
   // Listen for warnings to trigger the fallback UI.  Errors should be caught
   // and call PDFView.error() so we don't need to listen for those.
   PDFJS.LogManager.addLogger({
@@ -1540,7 +1539,6 @@
       PDFView.fallback();
     }
   });
->>>>>>> f991af00
 
   var thumbsView = document.getElementById('thumbnailView');
   thumbsView.addEventListener('scroll', updateThumbViewArea, true);
